// Copyright (C) 2019-2021 Aleo Systems Inc.
// This file is part of the snarkVM library.

// The snarkVM library is free software: you can redistribute it and/or modify
// it under the terms of the GNU General Public License as published by
// the Free Software Foundation, either version 3 of the License, or
// (at your option) any later version.

// The snarkVM library is distributed in the hope that it will be useful,
// but WITHOUT ANY WARRANTY; without even the implied warranty of
// MERCHANTABILITY or FITNESS FOR A PARTICULAR PURPOSE. See the
// GNU General Public License for more details.

// You should have received a copy of the GNU General Public License
// along with the snarkVM library. If not, see <https://www.gnu.org/licenses/>.

//! Generic PoSW Miner and Verifier, compatible with any implementer of the SNARK trait.

use crate::{
    posw::PoSWCircuit,
    BlockHeader,
    BlockHeaderMetadata,
    BlockTemplate,
    Network,
    PoSWError,
    PoSWProof,
    PoSWScheme,
};
use snarkvm_algorithms::{traits::SNARK, SRS};
use snarkvm_utilities::{FromBytes, ToBytes, UniformRand};

use chrono::Utc;
use core::sync::atomic::AtomicBool;
use rand::{CryptoRng, Rng};

use std::time::Instant;

/// A Proof of Succinct Work miner and verifier.
#[derive(Clone)]
pub struct PoSW<N: Network> {
    /// The proving key. If not provided, PoSW will work in verify-only mode
    /// and the `mine` function will panic.
    proving_key: Option<<<N as Network>::PoSWSNARK as SNARK>::ProvingKey>,
    /// The verifying key.
    verifying_key: <<N as Network>::PoSWSNARK as SNARK>::VerifyingKey,
}

impl<N: Network> PoSWScheme<N> for PoSW<N> {
    ///
    /// Initializes a new instance of PoSW using the given SRS.
    ///
    fn setup<R: Rng + CryptoRng>(
        srs: &mut SRS<R, <<N as Network>::PoSWSNARK as SNARK>::UniversalSetupParameters>,
    ) -> Result<Self, PoSWError> {
        let (proving_key, verifying_key) =
            <<N as Network>::PoSWSNARK as SNARK>::setup::<_, R>(&PoSWCircuit::<N>::blank()?, srs)?;

        Ok(Self {
            proving_key: Some(proving_key),
            verifying_key,
        })
    }

    ///
    /// Loads an instance of PoSW using stored parameters.
    ///
    fn load(is_prover: bool) -> Result<Self, PoSWError> {
        Ok(Self {
            proving_key: match is_prover {
                true => Some(N::posw_proving_key().clone()),
                false => None,
            },
            verifying_key: N::posw_verifying_key().clone(),
        })
    }

    ///
    /// Returns a reference to the PoSW circuit proving key.
    ///
    fn proving_key(&self) -> &Option<<N::PoSWSNARK as SNARK>::ProvingKey> {
        &self.proving_key
    }

    ///
    /// Returns a reference to the PoSW circuit verifying key.
    ///
    fn verifying_key(&self) -> &<N::PoSWSNARK as SNARK>::VerifyingKey {
        &self.verifying_key
    }

    ///
    /// Given the block template, compute a PoSW and nonce that satisfies the difficulty target.
    ///
    fn mine<R: Rng + CryptoRng>(
        &self,
        block_template: &BlockTemplate<N>,
        terminator: &AtomicBool,
        rng: &mut R,
    ) -> Result<BlockHeader<N>, PoSWError> {
        const MAXIMUM_MINING_DURATION: i64 = 600; // 600 seconds = 10 minutes.

        // Instantiate the circuit.
        let mut circuit = PoSWCircuit::<N>::new(block_template, UniformRand::rand(rng))?;

        let mut iteration = 1;
        loop {
            // Every 100 iterations, check that the miner is still within the allowed mining duration.
            if iteration % 100 == 0
                && Utc::now().timestamp() >= block_template.block_timestamp() + MAXIMUM_MINING_DURATION
            {
                return Err(PoSWError::Message(
                    "Failed mine block in the allowed mining duration".to_string(),
                ));
            }

            // Run one iteration of PoSW.
<<<<<<< HEAD
            let prove_start = Instant::now();
            self.mine_once_unchecked(block_header, terminator, rng)?;
            trace!("Prove time: {:?}, height: {}, timestamp: {}, difficulty: {}, weight: {}, ", prove_start.elapsed(), block_header.height(), block_header.timestamp(), block_header.difficulty_target(), block_header.cumulative_weight());
=======
            let proof = self.prove_once_unchecked(&mut circuit, block_template, terminator, rng)?;
>>>>>>> ff10c205

            // Check if the updated block header is valid.
            if self.verify(
                block_template.block_height(),
                block_template.difficulty_target(),
                &circuit.to_public_inputs(),
                &proof,
            ) {
                // Construct a block header.
                return Ok(BlockHeader::from(
                    block_template.previous_ledger_root(),
                    block_template.transactions().transactions_root(),
                    BlockHeaderMetadata::new(block_template),
                    circuit.nonce(),
                    proof,
                )?);
            }

            // Increment the iteration by one.
            iteration += 1;
        }
    }

    ///
    /// Given the block template, compute a PoSW proof.
    /// WARNING - This method does *not* ensure the resulting proof satisfies the difficulty target.
    ///
    fn prove_once_unchecked<R: Rng + CryptoRng>(
        &self,
        circuit: &mut PoSWCircuit<N>,
        block_template: &BlockTemplate<N>,
        terminator: &AtomicBool,
        rng: &mut R,
    ) -> Result<PoSWProof<N>, PoSWError> {
        let pk = self.proving_key.as_ref().expect("tried to mine without a PK set up");

        // Sample a random nonce.
        circuit.set_nonce(UniformRand::rand(rng));

        // TODO (raychu86): TEMPORARY - Remove this after testnet2 period.
        // Mine blocks with the deprecated PoSW mode for blocks behind `V12_UPGRADE_BLOCK_HEIGHT`.
        if <N as Network>::NETWORK_ID == 2 && block_template.block_height() <= crate::testnet2::V12_UPGRADE_BLOCK_HEIGHT
        {
            let pk = <crate::testnet2::DeprecatedPoSWSNARK<N> as SNARK>::ProvingKey::from_bytes_le(&pk.to_bytes_le()?)?;
            // Construct a PoSW proof.
            Ok(PoSWProof::<N>::new_hiding(
                <crate::testnet2::DeprecatedPoSWSNARK<N> as SNARK>::prove_with_terminator(
                    &pk, circuit, terminator, rng,
                )?
                .into(),
            ))
        } else {
            // Construct a PoSW proof.
            Ok(PoSWProof::<N>::new(
                <<N as Network>::PoSWSNARK as SNARK>::prove_with_terminator(pk, circuit, terminator, rng)?.into(),
            ))
        }
    }

    /// Verifies the Proof of Succinct Work against the nonce, root, and difficulty target.
    fn verify_from_block_header(&self, block_header: &BlockHeader<N>) -> bool {
        self.verify(
            block_header.height(),
            block_header.difficulty_target(),
            &[*block_header.to_header_root().unwrap(), *block_header.nonce()],
            block_header.proof(),
        )
    }

    /// Verifies the Proof of Succinct Work against the nonce, root, and difficulty target.
    fn verify(
        &self,
        block_height: u32,
        difficulty_target: u64,
        inputs: &[N::InnerScalarField],
        proof: &PoSWProof<N>,
    ) -> bool {
        // Ensure the difficulty target is met.
        match proof.to_proof_difficulty() {
            Ok(proof_difficulty) => {
                if proof_difficulty > difficulty_target {
                    #[cfg(debug_assertions)]
                    eprintln!(
                        "PoSW difficulty target is not met. Expected {}, found {}",
                        difficulty_target, proof_difficulty
                    );
                    return false;
                }
            }
            Err(error) => {
                eprintln!("Failed to convert PoSW proof to bytes: {}", error);
                return false;
            }
        };

        // TODO (raychu86): TEMPORARY - Remove this after testnet2 period.
        // Verify blocks with the deprecated PoSW mode for blocks behind `V12_UPGRADE_BLOCK_HEIGHT`.
        if <N as Network>::NETWORK_ID == 2 && block_height <= crate::testnet2::V12_UPGRADE_BLOCK_HEIGHT {
            // Ensure the proof type is hiding.
            if !proof.is_hiding() {
                #[cfg(debug_assertions)]
                eprintln!("[deprecated] PoSW proof for block {} should be hiding", block_height);
                return false;
            }
        }
        // Ensure the proof type is not hiding.
        else if proof.is_hiding() {
            #[cfg(debug_assertions)]
            eprintln!("PoSW proof for block {} should not be hiding", block_height);
            return false;
        }

        // Ensure the proof is valid under the deprecated PoSW parameters.
        if !proof.verify(&self.verifying_key, inputs) {
            return false;
        }

        true
    }
}

#[cfg(test)]
mod tests {
    use core::sync::atomic::AtomicBool;

    use crate::{testnet2::Testnet2, BlockTemplate, Network, PoSWScheme};
    use snarkvm_utilities::ToBytes;

    use rand::thread_rng;

    #[test]
    fn test_load() {
        let _params = <<Testnet2 as Network>::PoSW as PoSWScheme<Testnet2>>::load(true).unwrap();
    }

    #[test]
    fn test_posw_marlin() {
        // Construct the block template.
        let block = Testnet2::genesis_block();
        let block_template = BlockTemplate::new(
            block.previous_block_hash(),
            block.height(),
            block.timestamp(),
            block.difficulty_target(),
            block.cumulative_weight(),
            block.previous_ledger_root(),
            block.transactions().clone(),
            block.to_coinbase_transaction().unwrap().to_records().next().unwrap(),
        );

        // Construct a block header.
        let block_header = Testnet2::posw()
            .mine(&block_template, &AtomicBool::new(false), &mut thread_rng())
            .unwrap();

        assert_eq!(
            block_header.proof().to_bytes_le().unwrap().len(),
            Testnet2::HEADER_PROOF_SIZE_IN_BYTES
        ); // NOTE: Marlin proofs use compressed serialization
        assert!(Testnet2::posw().verify_from_block_header(&block_header));
    }
}<|MERGE_RESOLUTION|>--- conflicted
+++ resolved
@@ -114,13 +114,9 @@
             }
 
             // Run one iteration of PoSW.
-<<<<<<< HEAD
             let prove_start = Instant::now();
-            self.mine_once_unchecked(block_header, terminator, rng)?;
+            let proof = self.prove_once_unchecked(&mut circuit, block_template, terminator, rng)?;
             trace!("Prove time: {:?}, height: {}, timestamp: {}, difficulty: {}, weight: {}, ", prove_start.elapsed(), block_header.height(), block_header.timestamp(), block_header.difficulty_target(), block_header.cumulative_weight());
-=======
-            let proof = self.prove_once_unchecked(&mut circuit, block_template, terminator, rng)?;
->>>>>>> ff10c205
 
             // Check if the updated block header is valid.
             if self.verify(
