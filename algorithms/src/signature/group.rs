// Copyright (C) 2019-2021 Aleo Systems Inc.
// This file is part of the snarkVM library.

// The snarkVM library is free software: you can redistribute it and/or modify
// it under the terms of the GNU General Public License as published by
// the Free Software Foundation, either version 3 of the License, or
// (at your option) any later version.

// The snarkVM library is distributed in the hope that it will be useful,
// but WITHOUT ANY WARRANTY; without even the implied warranty of
// MERCHANTABILITY or FITNESS FOR A PARTICULAR PURPOSE. See the
// GNU General Public License for more details.

// You should have received a copy of the GNU General Public License
// along with the snarkVM library. If not, see <https://www.gnu.org/licenses/>.

use crate::{
    crypto_hash::PoseidonDefaultParametersField,
    encryption::{GroupEncryption, GroupEncryptionParameters, GroupEncryptionPublicKey},
    errors::SignatureError,
    signature::{Schnorr, SchnorrParameters, SchnorrPublicKey, SchnorrSignature},
    traits::{EncryptionScheme, SignatureScheme},
};
use snarkvm_curves::traits::{Group, ProjectiveCurve};
<<<<<<< HEAD
use snarkvm_utilities::{serialize::*, to_bytes, FromBytes, ToBytes};
=======
use snarkvm_fields::PrimeField;
use snarkvm_utilities::{serialize::*, to_bytes_le, FromBytes, ToBytes};
>>>>>>> aa65a6db

use rand::Rng;
use snarkvm_curves::AffineCurve;
use snarkvm_fields::ToConstraintField;
use std::hash::Hash;

/// Map the encryption group into the signature group.
fn into_signature_group<G: Group + ProjectiveCurve + CanonicalSerialize, SG: Group + CanonicalDeserialize>(
    projective: G,
) -> SG {
    let mut bytes = vec![];
    CanonicalSerialize::serialize(&projective.into_affine(), &mut bytes).expect("failed to convert to bytes");
    CanonicalDeserialize::deserialize(&mut &bytes[..]).expect("failed to convert to signature group")
}

/// Map the GroupEncryption parameters into a Schnorr signature scheme.
impl<G: Group + ProjectiveCurve + CanonicalSerialize, SG: Group + CanonicalDeserialize>
    From<GroupEncryptionParameters<G>> for Schnorr<SG>
{
    fn from(parameters: GroupEncryptionParameters<G>) -> Self {
        let generator_powers: Vec<SG> = parameters
            .generator_powers
            .iter()
            .map(|p| into_signature_group(*p))
            .collect();

        let parameters = SchnorrParameters {
            generator_powers,
            salt: parameters.salt,
        };

        Self { parameters }
    }
}

/// Map the GroupEncryption public key into a Schnorr public key.
impl<G: Group + ProjectiveCurve, SG: Group + CanonicalSerialize + CanonicalDeserialize>
    From<GroupEncryptionPublicKey<G>> for SchnorrPublicKey<SG>
{
    fn from(public_key: GroupEncryptionPublicKey<G>) -> Self {
        Self(into_signature_group(public_key.0))
    }
}

impl<G: Group + ProjectiveCurve, SG: Group + AffineCurve + Hash + CanonicalSerialize + CanonicalDeserialize>
    SignatureScheme for GroupEncryption<G, SG>
where
    <SG as AffineCurve>::BaseField: PoseidonDefaultParametersField,
    SG: ToConstraintField<<SG as AffineCurve>::BaseField>,
{
    type Parameters = GroupEncryptionParameters<G>;
    type PrivateKey = <G as Group>::ScalarField;
    type PublicKey = GroupEncryptionPublicKey<G>;
    type Signature = SchnorrSignature<SG>;

    fn setup<R: Rng>(rng: &mut R) -> Result<Self, SignatureError> {
        Ok(<Self as EncryptionScheme>::setup(rng))
    }

    fn parameters(&self) -> &Self::Parameters {
        &self.parameters
    }

    fn generate_private_key<R: Rng>(&self, rng: &mut R) -> Result<Self::PrivateKey, SignatureError> {
        Ok(<Self as EncryptionScheme>::generate_private_key(self, rng))
    }

    fn generate_public_key(&self, private_key: &Self::PrivateKey) -> Result<Self::PublicKey, SignatureError> {
        Ok(<Self as EncryptionScheme>::generate_public_key(self, private_key).unwrap())
    }

    fn sign<R: Rng>(
        &self,
        private_key: &Self::PrivateKey,
        message: &[u8],
        rng: &mut R,
    ) -> Result<Self::Signature, SignatureError> {
<<<<<<< HEAD
        let schnorr_signature: Schnorr<SG> = self.parameters.clone().into();
        let private_key = <SG as Group>::ScalarField::read(&to_bytes![private_key]?[..])?;
=======
        let schnorr_signature: Schnorr<SG, D> = self.parameters.clone().into();
        let private_key = <SG as Group>::ScalarField::read_le(&to_bytes_le![private_key]?[..])?;
>>>>>>> aa65a6db

        Ok(schnorr_signature.sign(&private_key, message, rng)?)
    }

    fn verify(
        &self,
        public_key: &Self::PublicKey,
        message: &[u8],
        signature: &Self::Signature,
    ) -> Result<bool, SignatureError> {
        let schnorr_signature: Schnorr<SG> = self.parameters.clone().into();
        let schnorr_public_key: SchnorrPublicKey<SG> = (*public_key).into();

        Ok(schnorr_signature.verify(&schnorr_public_key, message, signature)?)
    }

    fn randomize_public_key(
        &self,
        _public_key: &Self::PublicKey,
        _randomness: &[u8],
    ) -> Result<Self::PublicKey, SignatureError> {
        unimplemented!()
    }

    fn randomize_signature(
        &self,
        _signature: &Self::Signature,
        _randomness: &[u8],
    ) -> Result<Self::Signature, SignatureError> {
        unimplemented!()
    }
}<|MERGE_RESOLUTION|>--- conflicted
+++ resolved
@@ -22,12 +22,8 @@
     traits::{EncryptionScheme, SignatureScheme},
 };
 use snarkvm_curves::traits::{Group, ProjectiveCurve};
-<<<<<<< HEAD
-use snarkvm_utilities::{serialize::*, to_bytes, FromBytes, ToBytes};
-=======
 use snarkvm_fields::PrimeField;
 use snarkvm_utilities::{serialize::*, to_bytes_le, FromBytes, ToBytes};
->>>>>>> aa65a6db
 
 use rand::Rng;
 use snarkvm_curves::AffineCurve;
@@ -105,13 +101,8 @@
         message: &[u8],
         rng: &mut R,
     ) -> Result<Self::Signature, SignatureError> {
-<<<<<<< HEAD
         let schnorr_signature: Schnorr<SG> = self.parameters.clone().into();
         let private_key = <SG as Group>::ScalarField::read(&to_bytes![private_key]?[..])?;
-=======
-        let schnorr_signature: Schnorr<SG, D> = self.parameters.clone().into();
-        let private_key = <SG as Group>::ScalarField::read_le(&to_bytes_le![private_key]?[..])?;
->>>>>>> aa65a6db
 
         Ok(schnorr_signature.sign(&private_key, message, rng)?)
     }
