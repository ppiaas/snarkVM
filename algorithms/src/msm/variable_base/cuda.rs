// Copyright (C) 2019-2021 Aleo Systems Inc.
// This file is part of the snarkVM library.

// The snarkVM library is free software: you can redistribute it and/or modify
// it under the terms of the GNU General Public License as published by
// the Free Software Foundation, either version 3 of the License, or
// (at your option) any later version.

// The snarkVM library is distributed in the hope that it will be useful,
// but WITHOUT ANY WARRANTY; without even the implied warranty of
// MERCHANTABILITY or FITNESS FOR A PARTICULAR PURPOSE. See the
// GNU General Public License for more details.

// You should have received a copy of the GNU General Public License
// along with the snarkVM library. If not, see <https://www.gnu.org/licenses/>.

use snarkvm_curves::{
    bls12_377::{Fq, Fr, G1Affine, G1Projective},
    traits::{AffineCurve, Group},
};
use snarkvm_fields::{PrimeField, Zero};
use snarkvm_utilities::BitIteratorBE;

use cuda_oxide::*;
use std::{any::TypeId, rc::Rc};

pub struct CudaRequest {
    bases: Vec<G1Affine>,
    scalars: Vec<Fr>,
    response: crossbeam_channel::Sender<Result<G1Projective, ErrorCode>>,
}

struct CudaContext<'a, 'b, 'c> {
    handle: &'b Rc<Handle<'a>>,
    stream: &'b mut Stream<'a>,
    num_groups: u32,
    output_buf: DeviceBox<'a>,
    pixel_func: Function<'a, 'c>,
    row_func: Function<'a, 'c>,
}

const SCALAR_BITS: usize = 253;
const BIT_WIDTH: usize = 1;
const LIMB_COUNT: usize = 6;
const WINDOW_SIZE: u32 = 128; // must match in cuda source

#[derive(Clone, Debug)]
#[allow(dead_code)]
#[repr(C)]
struct CudaAffine {
    x: Fq,
    y: Fq,
}

fn handle_cuda_request(context: &mut CudaContext, request: &CudaRequest) -> Result<G1Projective, ErrorCode> {
    let mapped_bases: Vec<_> = request
        .bases
        .iter()
        .map(|affine| CudaAffine {
            x: affine.x,
            y: affine.y,
        })
        .collect();

    let mut window_lengths = (0..(request.scalars.len() as u32 / WINDOW_SIZE))
        .into_iter()
        .map(|_| WINDOW_SIZE)
        .collect::<Vec<u32>>();
    let overflow_size = request.scalars.len() as u32 - window_lengths.len() as u32 * WINDOW_SIZE;
    if overflow_size > 0 {
        window_lengths.push(overflow_size);
    }

    let window_lengths_buf = DeviceBox::new_ffi(context.handle, &window_lengths[..])?;
    let bases_in_buf = DeviceBox::new_ffi(context.handle, &mapped_bases[..])?;
    let scalars_in_buf = DeviceBox::new_ffi(context.handle, &request.scalars[..])?;
    context.output_buf.memset_d32_stream(0, context.stream)?;

    let buckets = DeviceBox::alloc(
        context.handle,
        context.num_groups as u64 * window_lengths.len() as u64 * 8 * LIMB_COUNT as u64 * 3,
    )?;

    // let start = Instant::now();

    context.stream.launch(
        &context.pixel_func,
        window_lengths.len() as u32,
        context.num_groups,
        0,
        (
            &buckets,
            &bases_in_buf,
            &scalars_in_buf,
            &window_lengths_buf,
            window_lengths.len() as u32,
        ),
    )?;

    context.stream.sync()?;

    // let time = (start.elapsed().as_micros() as f64) / 1000.0;
    // println!("msm-pixel took {} ms", time);

    context.stream.launch(
        &context.row_func,
        1,
        context.num_groups,
        0,
        (&context.output_buf, &buckets, window_lengths.len() as u32),
    )?;

    context.stream.sync()?;

    // let time = (start.elapsed().as_micros() as f64) / 1000.0;
    // println!("msm-row took {} ms", time);

    let mut out = context.output_buf.load()?;

    let base_size = std::mem::size_of::<<<G1Affine as AffineCurve>::BaseField as PrimeField>::BigInteger>();

    let windows = unsafe {
        Vec::from_raw_parts(
            out.as_mut_ptr() as *mut G1Projective,
            out.len() / base_size / 3,
            out.capacity() / base_size / 3,
        )
    };
    std::mem::forget(out);

    let lowest = windows.first().unwrap();

    // We're traversing windows from high to low.
    let out = windows[1..]
        .iter()
        .rev()
        .fold(G1Projective::zero(), |mut total, sum_i| {
            total += sum_i;
            for _ in 0..BIT_WIDTH {
                total.double_in_place();
            }
            total
        })
        + lowest;
    Ok(out)
}

fn cuda_thread(input: crossbeam_channel::Receiver<CudaRequest>) {
    let num_groups = (SCALAR_BITS + BIT_WIDTH - 1) / BIT_WIDTH;
    Cuda::init().unwrap();

    let mut devices = Cuda::list_devices().unwrap();
    if devices.is_empty() {
        eprintln!("CUDA enabled but no CUDA devices were found");
        return;
    }
    let device = devices.remove(0);
    let compute_capability = device.compute_capability().unwrap();
    eprintln!(
        "Using '{}' as CUDA device with compute capability {}",
        device.name().unwrap(),
        compute_capability
    );
    let mut ctx = Context::new(&device).unwrap();
    #[cfg(debug_assertions)]
    ctx.set_limit(LimitType::PrintfFifoSize, 1024 * 1024 * 16).unwrap();
    let handle = ctx.enter().unwrap();
    let linker = Linker::new(&handle, compute_capability, LinkerOptions::default())
        .unwrap()
        .add(
            "asm_cuda.release.ptx",
            LinkerInputType::Ptx,
            include_bytes!("./blst_377_cuda/asm_cuda.release.ptx"),
        )
        .unwrap()
        .add(
            "blst_377_ops.release.ptx",
            LinkerInputType::Ptx,
            include_bytes!("./blst_377_cuda/blst_377_ops.release.ptx"),
        )
        .unwrap()
        .add(
            "msm.release.ptx",
            LinkerInputType::Ptx,
            include_bytes!("./blst_377_cuda/msm.release.ptx"),
        )
        .unwrap();
    let module = linker.build_module().unwrap();
    let pixel_func = module.get_function("msm6_pixel").unwrap();
    let row_func = module.get_function("msm6_collapse_rows").unwrap();
    let mut stream = Stream::new(&handle).unwrap();

    let output_buf = DeviceBox::alloc(&handle, LIMB_COUNT as u64 * 8 * num_groups as u64 * 3).unwrap();

    let mut context = CudaContext {
        handle: &handle,
        stream: &mut stream,
        num_groups: num_groups as u32,
        output_buf,
        pixel_func,
        row_func,
    };

    while let Ok(request) = input.recv() {
        let out = handle_cuda_request(&mut context, &request);

        request.response.send(out).ok();
    }
}

lazy_static::lazy_static! {
    static ref CUDA_DISPATCH: crossbeam_channel::Sender<CudaRequest> = {
        let (sender, receiver) = crossbeam_channel::bounded(16);
        std::thread::spawn(move || cuda_thread(receiver));
        sender
    };
}

pub(super) fn msm_cuda<G: AffineCurve>(
    mut bases: &[G],
    mut scalars: &[<G::ScalarField as PrimeField>::BigInteger],
) -> Result<G::Projective, ErrorCode> {
    if TypeId::of::<G>() != TypeId::of::<G1Affine>() {
        unimplemented!("trying to use cuda for unsupported curve");
    }

    match bases.len() < scalars.len() {
        true => scalars = &scalars[..bases.len()],
        false => bases = &bases[..scalars.len()],
    }

    if scalars.len() < 4 {
        let mut acc = G::Projective::zero();

        for (base, scalar) in bases.iter().zip(scalars.iter()) {
            acc += &base.mul_bits(BitIteratorBE::new(*scalar))
        }
        return Ok(acc);
    }

    let (sender, receiver) = crossbeam_channel::bounded(1);
    CUDA_DISPATCH
        .send(CudaRequest {
            bases: unsafe { std::mem::transmute(bases.to_vec()) },
            scalars: unsafe { std::mem::transmute(scalars.to_vec()) },
            response: sender,
        })
        .map_err(|_| ErrorCode::NoDevice)?;
    match receiver.recv() {
        Ok(x) => unsafe { std::mem::transmute_copy(&x) },
        Err(_) => Err(ErrorCode::NoDevice),
    }
}

#[cfg(test)]
mod tests {
<<<<<<< HEAD
    use rand::SeedableRng;
    use rand_xorshift::XorShiftRng;
    use snarkvm_curves::bls12_377::Fq;
    use snarkvm_curves::ProjectiveCurve;
    use snarkvm_fields::{Field, PrimeField};
=======
    use super::*;
    use snarkvm_curves::{bls12_377::Fq, ProjectiveCurve};
    use snarkvm_fields::{Field, One, PrimeField};
>>>>>>> 23db01cd
    use snarkvm_utilities::UniformRand;

    use rand::SeedableRng;
    use rand_xorshift::XorShiftRng;

    #[repr(C)]
    struct ProjectiveAffine {
        projective: G1Projective,
        affine: CudaAffine,
    }

    fn run_roundtrip<T, Y: Clone>(name: &str, inputs: &[Vec<T>]) -> Vec<Y> {
        Cuda::init().unwrap();
        let device = Cuda::list_devices().unwrap().remove(0);
        let mut ctx = Context::new(&device).unwrap();
        ctx.set_limit(LimitType::PrintfFifoSize, 1024 * 1024 * 16).unwrap();
        let handle = ctx.enter().unwrap();
        let linker = Linker::new(&handle, device.compute_capability().unwrap(), LinkerOptions::default())
            .unwrap()
            .add(
                "asm_cuda.debug.ptx",
                LinkerInputType::Ptx,
                include_bytes!("./blst_377_cuda/asm_cuda.debug.ptx"),
            )
            .unwrap()
            .add(
                "blst_377_ops.debug.ptx",
                LinkerInputType::Ptx,
                include_bytes!("./blst_377_cuda/blst_377_ops.debug.ptx"),
            )
            .unwrap()
            .add(
                "msm.debug.ptx",
                LinkerInputType::Ptx,
                include_bytes!("./blst_377_cuda/msm.debug.ptx"),
            )
            .unwrap()
            .add(
                "tests.debug.ptx",
                LinkerInputType::Ptx,
                include_bytes!("./blst_377_cuda/tests.debug.ptx"),
            )
            .unwrap();
        let module = linker.build_module().unwrap();
        let func = module.get_function(name).unwrap();
        let mut stream = Stream::new(&handle).unwrap();

        let out_size = std::mem::size_of::<Y>();
        let mut out = vec![];

        let first_len = inputs.first().unwrap().len();
        assert!(inputs.iter().all(|x| x.len() == first_len));

        for input in inputs {
            let output_buf = DeviceBox::alloc(&handle, out_size as u64).unwrap();
            output_buf.memset_d32(0).unwrap();

            let input_buf = DeviceBox::new_ffi(&handle, &input[..]).unwrap();

            stream.launch(&func, 1, 1, 0, (&output_buf, &input_buf)).unwrap();

            stream.sync().unwrap();

            let output = output_buf.load().unwrap();
            let output = unsafe { (output.as_ptr() as *const Y).as_ref() }.unwrap();
            out.push(output.clone());
        }

        out
    }

    fn make_tests(count: usize, cardinality: usize) -> Vec<Vec<Fq>> {
        let mut rng = XorShiftRng::seed_from_u64(234832847u64);
        let mut inputs = vec![];
        for _ in 0..count {
            let mut out = vec![];
            for _ in 0..cardinality {
                out.push(Fq::rand(&mut rng));
            }
            inputs.push(out);
        }
        inputs
    }

    fn make_projective_tests(count: usize, cardinality: usize) -> Vec<Vec<G1Projective>> {
        let mut rng = XorShiftRng::seed_from_u64(234832847u64);
        let mut inputs = vec![];
        for _ in 0..count {
            let mut out = vec![];
            for _ in 0..cardinality {
                out.push(G1Projective::rand(&mut rng));
            }
            inputs.push(out);
        }
        inputs
    }

    fn make_affine_tests(count: usize, cardinality: usize) -> Vec<Vec<CudaAffine>> {
        let mut rng = XorShiftRng::seed_from_u64(23483281023u64);
        let mut inputs = vec![];
        for _ in 0..count {
            let mut out = vec![];
            for _ in 0..cardinality {
                let point = G1Projective::rand(&mut rng).into_affine();
                out.push(CudaAffine { x: point.x, y: point.y });
            }
            inputs.push(out);
        }
        inputs
    }

    #[test]
    fn test_cuda_mul() {
        let inputs = make_tests(1000, 2);

        let output: Vec<Fq> = run_roundtrip("mul_test", &inputs[..]);
        for (input, output) in inputs.iter().zip(output.iter()) {
            let rust_out = input[0] * input[1];
            let output = output.to_repr_unchecked();
            let rust_out = rust_out.to_repr_unchecked();

            if rust_out != output {
                eprintln!("test failed: {:?} != {:?}", rust_out.as_ref(), output.as_ref());
                eprintln!(
                    "inputs {:?}, {:?}",
                    input[0].to_repr_unchecked().as_ref(),
                    input[1].to_repr_unchecked().as_ref()
                );
                assert_eq!(rust_out.as_ref(), output.as_ref());
            }
        }
    }

    #[test]
    fn test_cuda_square() {
        let inputs = make_tests(1000, 1);

        let output: Vec<Fq> = run_roundtrip("sqr_test", &inputs[..]);
        for (input, output) in inputs.iter().zip(output.iter()) {
            let rust_out = input[0].square();
            let output = output.to_repr_unchecked();
            let rust_out = rust_out.to_repr_unchecked();

            if rust_out != output {
                eprintln!("test failed: {:?} != {:?}", rust_out.as_ref(), output.as_ref());
                eprintln!("inputs {:?}", input[0].to_repr_unchecked().as_ref());
                assert_eq!(rust_out.as_ref(), output.as_ref());
            }
        }
    }

    #[test]
    fn test_cuda_add() {
        let inputs = make_tests(1000, 2);

        let output: Vec<Fq> = run_roundtrip("add_test", &inputs[..]);

        for (input, output) in inputs.iter().zip(output.iter()) {
            let rust_out = input[0] + input[1];
            let output = output.to_repr_unchecked();
            let rust_out = rust_out.to_repr_unchecked();

            if rust_out != output {
                eprintln!("test failed: {:?} != {:?}", rust_out.as_ref(), output.as_ref());
                eprintln!(
                    "inputs {:?}, {:?}",
                    input[0].to_repr_unchecked().as_ref(),
                    input[1].to_repr_unchecked().as_ref()
                );
                assert_eq!(rust_out.as_ref(), output.as_ref());
            }
        }
    }

    #[test]
    fn test_cuda_projective_add() {
        let inputs = make_projective_tests(1000, 2);

        let output = run_roundtrip("add_projective_test", &inputs[..]);

        for (input, output) in inputs.iter().zip(output.iter()) {
            let rust_out = input[0] + input[1];

            assert_eq!(&rust_out, output);
        }
    }

    #[test]
    fn test_cuda_projective_double() {
        let inputs = make_projective_tests(1000, 1);

        let output = run_roundtrip("double_projective_test", &inputs[..]);

        for (input, output) in inputs.iter().zip(output.iter()) {
            let rust_out = input[0].double();

            assert_eq!(&rust_out, output);
        }
    }

    #[test]
    fn test_cuda_affine_round_trip() {
        let inputs = make_affine_tests(1000, 1);

        let output: Vec<CudaAffine> = run_roundtrip("affine_round_trip_test", &inputs[..]);

        for (input, output) in inputs.iter().zip(output.iter()) {
            let a = G1Affine::new(input[0].x, input[0].y, false);
            let out = G1Affine::new(output.x, output.y, false);
            assert_eq!(a, out);
        }
    }

    #[test]
    fn test_cuda_affine_add() {
        let inputs = make_affine_tests(1000, 2);

        let output: Vec<G1Projective> = run_roundtrip("add_affine_test", &inputs[..]);

        for (input, output) in inputs.iter().zip(output.iter()) {
            let a = G1Affine::new(input[0].x, input[0].y, false);
            let b = G1Affine::new(input[1].x, input[1].y, false);
            let rust_out: G1Projective = a.into_projective() + b.into_projective();
            assert_eq!(&rust_out, output);
        }
    }

    #[test]
    fn test_cuda_projective_affine_add() {
        let affine_inputs = make_affine_tests(1000, 1);
        let projective_inputs = make_projective_tests(1000, 1);

        let inputs = projective_inputs
            .into_iter()
            .zip(affine_inputs.into_iter())
            .map(|(mut projective, mut affine)| {
                vec![ProjectiveAffine {
                    projective: projective.remove(0),
                    affine: affine.remove(0),
                }]
            })
            .collect::<Vec<_>>();

        let output: Vec<G1Projective> = run_roundtrip("add_projective_affine_test", &inputs[..]);

        for (input, output) in inputs.iter().zip(output.iter()) {
            let b = G1Affine::new(input[0].affine.x, input[0].affine.y, false);
            let mut rust_out = input[0].projective;
            rust_out.add_assign_mixed(&b);
            assert_eq!(&rust_out, output);
        }
    }

    #[test]
    fn test_cuda_sub() {
        let inputs = make_tests(1000, 2);

        let output: Vec<Fq> = run_roundtrip("sub_test", &inputs[..]);

        for (input, output) in inputs.iter().zip(output.iter()) {
            let rust_out = input[0] - input[1];
            let output = output.to_repr_unchecked();
            let rust_out = rust_out.to_repr_unchecked();
            if rust_out != output {
                eprintln!("test failed: {:?} != {:?}", rust_out.as_ref(), output.as_ref());
                eprintln!(
                    "inputs {:?}, {:?}",
                    input[0].to_repr_unchecked().as_ref(),
                    input[1].to_repr_unchecked().as_ref()
                );
                assert_eq!(rust_out.as_ref(), output.as_ref());
            }
        }
    }

    #[test]
    fn test_cuda_affine_add_infinity() {
        let infinite = G1Affine::new(Fq::zero(), Fq::one(), true);
        let cuda_infinite = CudaAffine {
            x: Fq::zero(),
            y: Fq::one(),
        };

        let inputs = vec![vec![cuda_infinite.clone(), cuda_infinite]];
        let output: Vec<G1Projective> = run_roundtrip("add_affine_test", &inputs[..]);

        let rust_out: G1Projective = infinite.into_projective() + infinite.into_projective();
        assert_eq!(rust_out, output[0]);
    }

    #[test]
    fn test_cuda_projective_affine_add_infinity() {
        let mut projective = G1Projective::zero();

        let cuda_infinite = CudaAffine {
            x: Fq::zero(),
            y: Fq::one(),
        };

        let inputs = vec![vec![ProjectiveAffine {
            projective,
            affine: cuda_infinite,
        }]];

        let output: Vec<G1Projective> = run_roundtrip("add_projective_affine_test", &inputs[..]);

        projective.add_assign_mixed(&G1Affine::new(Fq::zero(), Fq::one(), true));
        assert_eq!(projective, output[0]);
    }
}<|MERGE_RESOLUTION|>--- conflicted
+++ resolved
@@ -254,17 +254,9 @@
 
 #[cfg(test)]
 mod tests {
-<<<<<<< HEAD
-    use rand::SeedableRng;
-    use rand_xorshift::XorShiftRng;
-    use snarkvm_curves::bls12_377::Fq;
-    use snarkvm_curves::ProjectiveCurve;
-    use snarkvm_fields::{Field, PrimeField};
-=======
     use super::*;
     use snarkvm_curves::{bls12_377::Fq, ProjectiveCurve};
     use snarkvm_fields::{Field, One, PrimeField};
->>>>>>> 23db01cd
     use snarkvm_utilities::UniformRand;
 
     use rand::SeedableRng;
