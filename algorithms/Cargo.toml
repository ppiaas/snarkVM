--- conflicted
+++ resolved
@@ -95,7 +95,7 @@
 version = "1.0"
 
 [dependencies.bitvec]
-version = "0.22"
+version = "0.19.4"
 
 [dependencies.blake2]
 version = "0.9"
@@ -146,15 +146,6 @@
 [dependencies.thiserror]
 version = "1.0"
 
-<<<<<<< HEAD
-=======
-[dependencies.bitvec]
-version = "0.19.4"
-
-[dependencies.once_cell]
-version = "1.8"
-
->>>>>>> 1c657ace
 [dev-dependencies.criterion]
 version = "0.3.4"
 
